import { NextApiRequest, NextApiResponse } from 'next';
import { UserRole } from './keycloak';
import { jwtVerify, createRemoteJWKSet } from 'jose';
import { authLogger as logger, logError, getRequestLogger } from '../utils/logger';
import { keycloakConfig, keycloakEndpoints } from '../config/keycloak';

// Interface for error responses
interface ErrorResponse {
  success: false;
  error: string;
  details?: unknown;
}

// Interface for JWT token payload with roles
interface KeycloakTokenPayload {
  exp: number;
  iat: number;
  auth_time: number;
  jti: string;
  iss: string;
  aud: string | string[];
  sub: string;
  typ: string;
  azp: string;
  session_state: string;
  acr: string;
  realm_access?: { roles: string[] };
  resource_access?: {
    [key: string]: {
      roles: string[];
    };
  };
  scope: string;
  sid: string;
  email_verified: boolean;
  name?: string;
  preferred_username?: string;
  given_name?: string;
  family_name?: string;
  email?: string;
}

// Create a remote JWKS fetcher that automatically handles caching and certificate parsing
const JWKS = createRemoteJWKSet(new URL(keycloakEndpoints.jwks));

// Function to verify JWT token using the jose library
export async function verifyToken(token: string): Promise<KeycloakTokenPayload> {
  const issuer = `${keycloakConfig.url}/realms/${keycloakConfig.realm}`;

  try {
    // Verify with strict audience validation
    const { payload } = await jwtVerify(token, JWKS, {
      issuer,
      audience: keycloakConfig.clientId,
    });
<<<<<<< HEAD
    return payload as unknown as KeycloakTokenPayload;
  } catch (error) {
    // Log and throw any verification errors
    logError(logger, 'Token verification failed', error, {
      realm: keycloakConfig.realm,
      isTokenProvided: !!token,
      tokenType: token?.startsWith('Bearer ') ? 'Bearer' : 'Unknown',
    });
    throw new Error(
      `Token verification failed: ${error instanceof Error ? error.message : String(error)}`
    );
=======

    return payload as KeycloakTokenPayload;
  } catch {
    try {
      // If audience validation fails (which is common in test scenarios),
      // verify without audience check but ensure the issuer is correct
      const { payload } = await jwtVerify(token, JWKS, {
        issuer: `${keycloakConfig.url}/realms/${keycloakConfig.realm}`,
      });

      return payload as unknown as KeycloakTokenPayload;
    } catch (error) {
      logError(logger, 'Token verification failed', error, {
        realm: keycloakConfig.realm,
        isTokenProvided: !!token,
        tokenType: token?.startsWith('Bearer ') ? 'Bearer' : 'Unknown',
      });
      throw new Error(
        `Token verification failed: ${error instanceof Error ? error.message : String(error)}`
      );
    }
>>>>>>> 85e3f7b9
  }
}

// Function to check if the user has the required role
export function hasRequiredRole(payload: KeycloakTokenPayload, requiredRoles: UserRole[]): boolean {
  // Check realm roles
  const realmRoles = payload.realm_access?.roles || [];

  // Check client specific roles
  const clientRoles = payload.resource_access?.[keycloakConfig.clientId]?.roles || [];

  // Combine all roles
  const userRoles = [...realmRoles, ...clientRoles];

  // Check if the user has any of the required roles
  return requiredRoles.some(role => userRoles.includes(role));
}

// Middleware to protect API routes
export function withApiAuth(
  handler: (req: NextApiRequest, res: NextApiResponse) => Promise<void>,
  requiredRoles: UserRole[] = []
) {
  return async (req: NextApiRequest, res: NextApiResponse) => {
    try {
      // Extract the bearer token from the Authorization header
      const authHeader = req.headers.authorization;
      if (!authHeader || !authHeader.startsWith('Bearer ')) {
        return res.status(401).json({
          success: false,
          error: 'Unauthorized - No valid token provided',
        } as ErrorResponse);
      }

      const token = authHeader.split(' ')[1];

      try {
        // Verify the token
        const payload = await verifyToken(token);

        // Check if the user has the required role
        if (requiredRoles.length > 0 && !hasRequiredRole(payload, requiredRoles)) {
          return res.status(403).json({
            success: false,
            error: 'Forbidden - Insufficient permissions',
          } as ErrorResponse);
        } // Add the decoded token to the request object for future use
        // Extend the NextApiRequest type
        interface AuthenticatedRequest extends NextApiRequest {
          user: KeycloakTokenPayload;
        }
        (req as AuthenticatedRequest).user = payload;

        // Call the original handler
        return handler(req, res);
      } catch (error) {
        return res.status(401).json({
          success: false,
          error: 'Unauthorized - Invalid token',
          details: error instanceof Error ? error.message : String(error),
        } as ErrorResponse);
      }
    } catch (error) {
      // Get request-specific logger
      const reqLogger = getRequestLogger(req);
      logError(reqLogger, 'API authentication error', error, {
        path: req.url,
        method: req.method,
        requiredRoles,
      });
      return res.status(500).json({
        success: false,
        error: 'Internal server error',
        details: error instanceof Error ? error.message : String(error),
      } as ErrorResponse);
    }
  };
}<|MERGE_RESOLUTION|>--- conflicted
+++ resolved
@@ -1,6 +1,6 @@
 import { NextApiRequest, NextApiResponse } from 'next';
 import { UserRole } from './keycloak';
-import { jwtVerify, createRemoteJWKSet } from 'jose';
+import { jwtVerify, createRemoteJWKSet, JWTPayload } from 'jose';
 import { authLogger as logger, logError, getRequestLogger } from '../utils/logger';
 import { keycloakConfig, keycloakEndpoints } from '../config/keycloak';
 
@@ -11,15 +11,11 @@
   details?: unknown;
 }
 
-// Interface for JWT token payload with roles
-interface KeycloakTokenPayload {
-  exp: number;
-  iat: number;
+// Interface for JWT token payload with Keycloak-specific claims
+// Extends the standard JWTPayload from jose library for better compliance
+interface KeycloakTokenPayload extends JWTPayload {
+  // Keycloak-specific claims not covered by standard JWTPayload
   auth_time: number;
-  jti: string;
-  iss: string;
-  aud: string | string[];
-  sub: string;
   typ: string;
   azp: string;
   session_state: string;
@@ -53,8 +49,8 @@
       issuer,
       audience: keycloakConfig.clientId,
     });
-<<<<<<< HEAD
-    return payload as unknown as KeycloakTokenPayload;
+
+    return payload as KeycloakTokenPayload;
   } catch (error) {
     // Log and throw any verification errors
     logError(logger, 'Token verification failed', error, {
@@ -65,29 +61,6 @@
     throw new Error(
       `Token verification failed: ${error instanceof Error ? error.message : String(error)}`
     );
-=======
-
-    return payload as KeycloakTokenPayload;
-  } catch {
-    try {
-      // If audience validation fails (which is common in test scenarios),
-      // verify without audience check but ensure the issuer is correct
-      const { payload } = await jwtVerify(token, JWKS, {
-        issuer: `${keycloakConfig.url}/realms/${keycloakConfig.realm}`,
-      });
-
-      return payload as unknown as KeycloakTokenPayload;
-    } catch (error) {
-      logError(logger, 'Token verification failed', error, {
-        realm: keycloakConfig.realm,
-        isTokenProvided: !!token,
-        tokenType: token?.startsWith('Bearer ') ? 'Bearer' : 'Unknown',
-      });
-      throw new Error(
-        `Token verification failed: ${error instanceof Error ? error.message : String(error)}`
-      );
-    }
->>>>>>> 85e3f7b9
   }
 }
 
