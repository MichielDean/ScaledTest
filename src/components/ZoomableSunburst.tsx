--- conflicted
+++ resolved
@@ -62,11 +62,7 @@
     // Create the SVG container with optimized viewBox for better space utilization
     const svg = d3
       .select(svgRef.current)
-<<<<<<< HEAD
       .attr('viewBox', [-width / 2, -height / 2, width, height]) // Use height instead of width for viewBox
-=======
-      .attr('viewBox', [-width / 2, -height / 2, width, height])
->>>>>>> aa67232f
       .style('font', '10px sans-serif');
 
     // Store the current focus level for dynamic visibility
@@ -79,7 +75,7 @@
       // When zoomed to team level (focusDepth = 1): show levels 1-4 (team, applications, suites, executions)
       const maxVisibleDepth = focusDepth + 3;
       const minVisibleDepth = Math.max(1, focusDepth); // Never show root level
-      
+
       return d.y1 <= maxVisibleDepth && d.y0 >= minVisibleDepth && d.x1 > d.x0;
     }
 
@@ -87,11 +83,9 @@
       // Same visibility logic as arcs, but with size threshold for readability
       const maxVisibleDepth = focusDepth + 3;
       const minVisibleDepth = Math.max(1, focusDepth);
-      
+
       return (
-        d.y1 <= maxVisibleDepth &&
-        d.y0 >= minVisibleDepth &&
-        (d.y1 - d.y0) * (d.x1 - d.x0) > 0.02
+        d.y1 <= maxVisibleDepth && d.y0 >= minVisibleDepth && (d.y1 - d.y0) * (d.x1 - d.x0) > 0.02
       );
     }
 
